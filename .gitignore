# Prerequisites
*.d

# Compiled Object files
*.slo
*.lo
*.o
*.obj

# Precompiled Headers
*.gch
*.pch

# Compiled Dynamic libraries
*.so
*.dylib
*.dll

# Fortran module files
*.mod
*.smod

# Compiled Static libraries
*.lai
*.la
*.a
*.lib

# Executables
*.exe
*.out
*.app

build
.DS_store
.vs
.vscode
stagedir
<<<<<<< HEAD

# In-source builds are not allowed
CMakeCache.txt
CMakeFiles/
=======
docs/html
docs/latex
>>>>>>> 28b8aeea
<|MERGE_RESOLUTION|>--- conflicted
+++ resolved
@@ -36,12 +36,10 @@
 .vs
 .vscode
 stagedir
-<<<<<<< HEAD
 
 # In-source builds are not allowed
 CMakeCache.txt
 CMakeFiles/
-=======
+
 docs/html
-docs/latex
->>>>>>> 28b8aeea
+docs/latex