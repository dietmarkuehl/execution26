# Makefile
# SPDX-License-Identifier: Apache-2.0 WITH LLVM-exception

SANITIZERS = release debug msan asan usan tsan
<<<<<<< HEAD
.PHONY: default run update check ce todo distclean clean codespell build test all $(SANITIZERS)
=======
.PHONY: default doc run update check ce todo distclean clean build test all format $(SANITIZERS)
>>>>>>> 28b8aeea

COMPILER=system
CXX_BASE=$(CXX:$(dir $(CXX))%=%)
ifeq ($(CXX_BASE),g++)
    COMPILER=gcc
endif
ifeq ($(CXX_BASE),clang++)
    COMPILER=clang
endif

CXX_FLAGS = -g
SANITIZER = release
SOURCEDIR = $(shell pwd)
BUILDROOT = build
BUILD     = $(BUILDROOT)/$(SANITIZER)
EXAMPLE   = beman.execution26.examples.stop_token
CMAKE_C_COMPILER=$(COMPILER)
CMAKE_CXX_COMPILER=$(COMPILER)

ifeq ($(SANITIZER),release)
    CXX_FLAGS = -O3 -pedantic -Wall -Wextra -Werror
endif
ifeq ($(SANITIZER),debug)
    CXX_FLAGS = -g
endif
ifeq ($(SANITIZER),msan)
    SAN_FLAGS = -fsanitize=memory
endif
ifeq ($(SANITIZER),asan)
    SAN_FLAGS = -fsanitize=address -fsanitize=pointer-compare -fsanitize=pointer-subtract -fsanitize-address-use-after-scope
endif
ifeq ($(SANITIZER),usan)
    SAN_FLAGS = -fsanitize=undefined
endif
ifeq ($(SANITIZER),tsan)
    SAN_FLAGS = -fsanitize=thread
endif
ifeq ($(SANITIZER),lsan)
    SAN_FLAGS = -fsanitize=leak
endif

default: test

all: $(SANITIZERS)

run: test
	./$(BUILD)/examples/$(EXAMPLE)

doc:
	doxygen docs/Doxyfile

release: test

$(SANITIZERS):
	$(MAKE) SANITIZER=$@

build:
	@mkdir -p $(BUILD)
	cd $(BUILD); CC=$(CXX) cmake $(SOURCEDIR) $(TOOLCHAIN) $(SYSROOT) -DCMAKE_CXX_COMPILER=$(CXX) -DCMAKE_CXX_FLAGS="$(CXX_FLAGS) $(SAN_FLAGS)"
	cmake --build $(BUILD)

test:
	cmake --workflow --preset $(SANITIZER)

ce:
	@mkdir -p $(BUILD)
	bin/mk-compiler-explorer.py $(BUILD)

SOURCE_CMAKELISTS = src/beman/execution26/CMakeLists.txt
update:
	bin/update-cmake-headers.py $(SOURCE_CMAKELISTS)

check:
	@for h in `find include -name \*.hpp`; \
	do \
		from=`echo -n $$h | sed -n 's@.*Beman/\(.*\).hpp.*@\1@p'`; \
		< $$h sed -n "/^ *# *include <Beman\//s@.*[</]Beman/\(.*\).hpp>.*@$$from \1@p"; \
	done | tsort > /dev/null

<<<<<<< HEAD
codespell:
	codespell -L statics,snd,copyable,cancelled
=======
format:
	clang-format -i `git diff --name-only main | egrep '\.[ch]pp'`
>>>>>>> 28b8aeea

todo:
	bin/mk-todo.py

clean:
	$(RM) -r $(BUILD)
	$(RM) mkerr olderr *~

distclean: clean
	$(RM) -r $(BUILDROOT) stagedir<|MERGE_RESOLUTION|>--- conflicted
+++ resolved
@@ -2,11 +2,8 @@
 # SPDX-License-Identifier: Apache-2.0 WITH LLVM-exception
 
 SANITIZERS = release debug msan asan usan tsan
-<<<<<<< HEAD
-.PHONY: default run update check ce todo distclean clean codespell build test all $(SANITIZERS)
-=======
-.PHONY: default doc run update check ce todo distclean clean build test all format $(SANITIZERS)
->>>>>>> 28b8aeea
+
+.PHONY: default doc run update check ce todo distclean clean codespell build test all format $(SANITIZERS)
 
 COMPILER=system
 CXX_BASE=$(CXX:$(dir $(CXX))%=%)
@@ -86,13 +83,12 @@
 		< $$h sed -n "/^ *# *include <Beman\//s@.*[</]Beman/\(.*\).hpp>.*@$$from \1@p"; \
 	done | tsort > /dev/null
 
-<<<<<<< HEAD
+
 codespell:
 	codespell -L statics,snd,copyable,cancelled
-=======
+
 format:
 	clang-format -i `git diff --name-only main | egrep '\.[ch]pp'`
->>>>>>> 28b8aeea
 
 todo:
 	bin/mk-todo.py
